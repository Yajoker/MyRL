--- conflicted
+++ resolved
@@ -142,7 +142,6 @@
         g = F.relu(self.goal_embed(goal_info))
         a = F.relu(self.action_embed(prev_action))
         geom = F.relu(self.subgoal_embed(subgoal_geom))
-<<<<<<< HEAD
 
         combined = torch.cat((x, g, a, geom), dim=1)
         x = F.relu(self.fc1(combined))
@@ -153,8 +152,6 @@
 
 class EventTrigger:
     """事件触发器，聚焦安全距离与进度两类触发条件。"""
-=======
->>>>>>> 62ff6c56
 
         combined = torch.cat((x, g, a, geom), dim=1)
         x = F.relu(self.fc1(combined))
@@ -167,17 +164,12 @@
     def __init__(
         self,
         *,
-<<<<<<< HEAD
         config: TriggerConfig,
-=======
-        config: "TriggerConfig",
->>>>>>> 62ff6c56
         step_duration: float,
         min_interval: Optional[float] = None,
         subgoal_reach_threshold: Optional[float] = None,
         progress_epsilon: Optional[float] = None,
     ) -> None:
-<<<<<<< HEAD
         """初始化事件触发器并与集中配置对齐。"""
 
         self._config = config
@@ -209,61 +201,6 @@
         self.min_step_interval = max(1, int(config.min_step_interval), computed_steps)
 
         # 状态变量初始化
-=======
-        """初始化事件触发器并与集中配置对齐。
-
-        修复点：
-        - 若显式提供了 min_interval（秒），则优先采用它，并用 step_duration 反推 min_step_interval（步）。
-        - 若未提供显式时间但 config.min_interval > 0，则同样按时间→步数映射。
-        - 仅当两者都未提供有效时间时，才回退到 config.min_step_interval（步）。
-        - 不再无条件用 config.min_step_interval 作为下限去覆盖基于时间的设置。
-        """
-
-        self._config = config
-        self.safety_trigger_distance = config.safety_trigger_distance
-        self.subgoal_reach_threshold = (
-            subgoal_reach_threshold
-            if subgoal_reach_threshold is not None
-            else config.subgoal_reach_threshold
-        )
-        self.stagnation_steps = max(1, int(config.stagnation_steps))
-        self.progress_epsilon = (
-            progress_epsilon if progress_epsilon is not None else config.progress_epsilon
-        )
-        self.step_duration = float(step_duration)
-
-        # ---------- 1) 先确定“时间下限”的来源（显式 > 配置时间 > 配置步数） ----------
-        if min_interval is not None and min_interval > 0:
-            # 显式时间优先
-            self.min_interval = float(min_interval)
-            _time_source = "explicit_time"
-        elif getattr(config, "min_interval", 0) and config.min_interval > 0:
-            # 配置里的时间次之
-            self.min_interval = float(config.min_interval)
-            _time_source = "config_time"
-        else:
-            # 都没有时间，就用“步数 × dt”作为时间的派生显示值（仅用于日志/可读）
-            steps_cfg = max(1, int(getattr(config, "min_step_interval", 1)))
-            self.min_interval = float(steps_cfg * self.step_duration) if self.step_duration > 0 else 0.0
-            _time_source = "config_steps"
-
-        # ---------- 2) 由时间反推“步数下限”；仅在纯步数配置时直接用配置步数 ----------
-        if _time_source in ("explicit_time", "config_time"):
-            if self.step_duration > 0:
-                steps_from_time = int(math.ceil(self.min_interval / self.step_duration))
-                self.min_step_interval = max(1, steps_from_time)
-            else:
-                # 极端兜底：没有有效 dt 时，退回到配置步数或 1
-                self.min_step_interval = max(1, int(getattr(config, "min_step_interval", 1)))
-        else:
-            # 使用配置步数作为唯一来源
-            self.min_step_interval = max(1, int(getattr(config, "min_step_interval", 1)))
-            # 同步一份与之对应的时间，便于日志可读（不影响逻辑）
-            self.min_interval = float(self.min_step_interval * self.step_duration) if self.step_duration > 0 else 0.0
-
-        # ---------- 3) 状态变量初始化 ----------
-        # 置为“负的步数阈值”，保证初始化后允许立即触发一次
->>>>>>> 62ff6c56
         self.last_trigger_step = -self.min_step_interval
         self.last_subgoal: Optional[np.ndarray] = None
         self.best_goal_distance: Optional[float] = None
@@ -728,17 +665,10 @@
         }
 
     def predict_safety_risk(self, laser_tensor: torch.Tensor, goal_tensor: torch.Tensor, action_tensor: torch.Tensor, subgoal_geom: Sequence[float]) -> float:
-<<<<<<< HEAD
         """基于当前状态与候选子目标预测未来风险距离值。"""
 
         if self.safety_sample_count < self.safety_config.min_buffer_size:
             return float("inf")
-=======
-        """基于当前状态与候选子目标预测未来风险。"""
-
-        if self.safety_sample_count < self.safety_config.min_buffer_size:
-            return 0.0
->>>>>>> 62ff6c56
 
         geom_tensor = torch.as_tensor(subgoal_geom, dtype=torch.float32, device=self.device).unsqueeze(0)
 
@@ -765,7 +695,6 @@
             + self.safety_config.angle_weight * angle_term
         )
 
-<<<<<<< HEAD
     def _convert_distance_to_risk_penalty(self, predicted_distance: float) -> float:
         """将预测的最小障碍距离转换为风险惩罚值。"""
 
@@ -790,8 +719,6 @@
 
         return deficit + normalised
 
-=======
->>>>>>> 62ff6c56
     def check_triggers(
         self,
         laser_scan,
@@ -981,7 +908,6 @@
             for info in evaluated:
                 radius = max(info.get("radius", 0.0), 1e-3)
                 subgoal_geom = [float(info["distance"]), float(info["angle"]), float(radius)]
-<<<<<<< HEAD
                 predicted_distance = self.predict_safety_risk(
                     laser_tensor, goal_tensor, action_tensor, subgoal_geom
                 )
@@ -989,20 +915,13 @@
                 progress_val = self._compute_progress_score(
                     float(info["distance"]), float(info["angle"]), float(radius)
                 )
-=======
-                risk_val = self.predict_safety_risk(laser_tensor, goal_tensor, action_tensor, subgoal_geom)
-                progress_val = self._compute_progress_score(float(info["distance"]), float(info["angle"]), float(radius))
->>>>>>> 62ff6c56
                 score_val = (
                     self.safety_config.progress_weight * progress_val
                     - self.safety_config.risk_weight * risk_val
                 )
                 scored = dict(info)
                 scored["risk"] = float(risk_val)
-<<<<<<< HEAD
                 scored["predicted_min_distance"] = float(predicted_distance)
-=======
->>>>>>> 62ff6c56
                 scored["progress"] = float(progress_val)
                 scored["score"] = float(score_val)
                 scored_candidates.append(scored)
@@ -1085,24 +1004,18 @@
                     "index": entry.get("index"),
                     "score": entry.get("score"),
                     "risk": entry.get("risk"),
-<<<<<<< HEAD
                     "predicted_min_distance": entry.get("predicted_min_distance"),
-=======
->>>>>>> 62ff6c56
                     "progress": entry.get("progress"),
                     "reachable": entry.get("reachable", False),
                 }
                 for entry in scored_candidates
             ],
             "selected_risk": (float(anchor_info.get("risk")) if anchor_info and "risk" in anchor_info else None),
-<<<<<<< HEAD
             "selected_predicted_min_distance": (
                 float(anchor_info.get("predicted_min_distance"))
                 if anchor_info and "predicted_min_distance" in anchor_info
                 else None
             ),
-=======
->>>>>>> 62ff6c56
             "selected_progress": (
                 float(anchor_info.get("progress")) if anchor_info and "progress" in anchor_info else None
             ),
