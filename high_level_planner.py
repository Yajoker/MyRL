"""
高层规划器模块
基于神经网络和事件触发机制的子目标生成器
处理环境信息和全局目标，生成安全的中间子目标
"""

import math
import numpy as np
from pathlib import Path
from typing import List, Optional, Sequence, Tuple

import torch
import torch.nn as nn
import torch.nn.functional as F
from torch.utils.tensorboard import SummaryWriter

<<<<<<< HEAD
from config import PlannerConfig, SafetyCriticConfig, TriggerConfig
=======
from config import PlannerConfig, TriggerConfig
>>>>>>> 02905ff0
from global_planner import WaypointWindow


class SubgoalNetwork(nn.Module):
    """
    子目标生成神经网络
    处理激光雷达数据和目标信息，生成导航子目标（距离和角度）
    为机器人提供中间路径点，实现更安全高效的导航
    """

    def __init__(self, belief_dim=90, goal_info_dim=3, hidden_dim=256):
        """
        初始化子目标生成网络

        Args:
            belief_dim: 信念状态输入的维度（激光雷达数据点数）
            goal_info_dim: 目标信息（含航点特征）的维度
            hidden_dim: 隐藏层的维度
        """
        super(SubgoalNetwork, self).__init__()

        # CNN层用于处理激光雷达数据（一维卷积，处理序列数据）
        self.cnn1 = nn.Conv1d(1, 8, kernel_size=5, stride=2)  # 第一层CNN：输入1通道，输出8通道
        self.cnn2 = nn.Conv1d(8, 16, kernel_size=3, stride=2)  # 第二层CNN：输入8通道，输出16通道
        self.cnn3 = nn.Conv1d(16, 8, kernel_size=3, stride=1)  # 第三层CNN：输入16通道，输出8通道

        # 全局目标信息处理层
        self.goal_embed = nn.Linear(goal_info_dim, 64)  # 处理距离、余弦、正弦及航点特征

        # 历史动作嵌入层
        self.action_embed = nn.Linear(2, 16)  # 处理历史线速度和角速度，输出16维

        # 全连接层 - 更新输入维度
        cnn_output_dim = self._get_cnn_output_dim(belief_dim)  # 计算CNN输出维度
        # 第一层全连接：输入=CNN输出+目标嵌入+动作嵌入，输出=隐藏层维度
        self.fc1 = nn.Linear(cnn_output_dim + 64 + 16, hidden_dim)
        # 第二层全连接：输入=隐藏层维度，输出=隐藏层维度的一半
        self.fc2 = nn.Linear(hidden_dim, hidden_dim // 2)
        # 输出层：距离调整系数与角度偏移量
        self.distance_head = nn.Linear(hidden_dim // 2, 1)  # 距离调整输出头
        self.angle_head = nn.Linear(hidden_dim // 2, 1)  # 角度偏移输出头

    def _get_cnn_output_dim(self, belief_dim):
        """计算CNN层展平后的输出维度"""
        # 创建虚拟输入来计算输出维度
        x = torch.zeros(1, 1, belief_dim)  # 批次大小1，通道数1，输入维度belief_dim
        x = self.cnn1(x)  # 通过第一层CNN
        x = self.cnn2(x)  # 通过第二层CNN
        x = self.cnn3(x)  # 通过第三层CNN
        return x.numel()  # 返回元素总数（展平后的维度）

    def forward(self, belief_state, goal_info, prev_action):
        """
        子目标网络的前向传播

        Args:
            belief_state: 包含激光雷达数据的张量，形状[batch_size, belief_dim]
            goal_info: 包含全局目标与航点特征的张量，形状[batch_size, goal_info_dim]
            prev_action: 包含[线速度, 角速度]历史动作的张量，形状[batch_size, 2]

        Returns:
            包含(距离调整系数, 角度偏移量)的元组
        """
        # 处理激光雷达数据
        laser = belief_state.unsqueeze(1)  # 增加通道维度：[batch_size, 1, belief_dim]
        x = F.relu(self.cnn1(laser))  # 第一层CNN + ReLU激活
        x = F.relu(self.cnn2(x))  # 第二层CNN + ReLU激活
        x = F.relu(self.cnn3(x))  # 第三层CNN + ReLU激活
        x = x.flatten(start_dim=1)  # 展平特征图：[batch_size, cnn_output_dim]

        # 处理目标信息
        g = F.relu(self.goal_embed(goal_info))  # 目标嵌入 + ReLU激活：[batch_size, 32]

        # 处理历史动作
        a = F.relu(self.action_embed(prev_action))  # 动作嵌入 + ReLU激活：[batch_size, 16]

        # 合并特征 - 更新为包含动作
        combined = torch.cat((x, g, a), dim=1)  # 拼接所有特征：[batch_size, cnn_output_dim+64+16]

        # 全连接层处理
        x = F.relu(self.fc1(combined))  # 第一层全连接 + ReLU：[batch_size, hidden_dim]
        x = F.relu(self.fc2(x))  # 第二层全连接 + ReLU：[batch_size, hidden_dim//2]

        # 生成子目标调整量
        distance_adjust = torch.tanh(self.distance_head(x))  # 距离调整系数∈[-1, 1]
        angle_offset = torch.tanh(self.angle_head(x)) * (np.pi / 4)  # 角度偏移量∈[-π/4, π/4]

        # squeeze掉最后一维，保持批量维度，便于后续堆叠或索引
        return distance_adjust.squeeze(-1), angle_offset.squeeze(-1)


class SafetyCritic(nn.Module):
    """Safety critic that predicts short-horizon obstacle risk for candidate goals."""

    def __init__(self, belief_dim=90, goal_info_dim=3, hidden_dim=192):
        super().__init__()

        self.cnn1 = nn.Conv1d(1, 8, kernel_size=5, stride=2)
        self.cnn2 = nn.Conv1d(8, 16, kernel_size=3, stride=2)
        self.cnn3 = nn.Conv1d(16, 8, kernel_size=3, stride=1)

        self.goal_embed = nn.Linear(goal_info_dim, 64)
        self.action_embed = nn.Linear(2, 16)
        self.subgoal_embed = nn.Linear(3, 16)

        cnn_output_dim = self._get_cnn_output_dim(belief_dim)
        self.fc1 = nn.Linear(cnn_output_dim + 64 + 16 + 16, hidden_dim)
        self.fc2 = nn.Linear(hidden_dim, hidden_dim // 2)
        self.output_head = nn.Linear(hidden_dim // 2, 1)

    def _get_cnn_output_dim(self, belief_dim: int) -> int:
        x = torch.zeros(1, 1, belief_dim)
        x = self.cnn1(x)
        x = self.cnn2(x)
        x = self.cnn3(x)
        return x.numel()

    def forward(self, belief_state, goal_info, prev_action, subgoal_geom):
        laser = belief_state.unsqueeze(1)
        x = F.relu(self.cnn1(laser))
        x = F.relu(self.cnn2(x))
        x = F.relu(self.cnn3(x))
        x = x.flatten(start_dim=1)

        g = F.relu(self.goal_embed(goal_info))
        a = F.relu(self.action_embed(prev_action))
        geom = F.relu(self.subgoal_embed(subgoal_geom))

        combined = torch.cat((x, g, a, geom), dim=1)
        x = F.relu(self.fc1(combined))
        x = F.relu(self.fc2(x))
        risk = F.softplus(self.output_head(x))
        return risk.squeeze(-1)


class EventTrigger:
    def __init__(
        self,
        *,
<<<<<<< HEAD
        config: TriggerConfig,
=======
        config: "TriggerConfig",
>>>>>>> 02905ff0
        step_duration: float,
        min_interval: Optional[float] = None,
        subgoal_reach_threshold: Optional[float] = None,
        progress_epsilon: Optional[float] = None,
    ) -> None:
<<<<<<< HEAD
        """初始化事件触发器并与集中配置对齐。"""

        self._config = config
        self.safety_trigger_distance = config.safety_trigger_distance
        self.subgoal_reach_threshold = (
            subgoal_reach_threshold
            if subgoal_reach_threshold is not None
            else config.subgoal_reach_threshold
        )
        self.stagnation_steps = max(1, int(config.stagnation_steps))
        self.progress_epsilon = (
            progress_epsilon if progress_epsilon is not None else config.progress_epsilon
        )
        self.step_duration = step_duration

        base_min_interval = (
            min_interval
            if (min_interval is not None and min_interval > 0)
            else config.min_interval
        )
        if base_min_interval is None or base_min_interval <= 0:
            base_min_interval = config.min_step_interval * step_duration
        self.min_interval = float(max(base_min_interval, 0.0))

        if step_duration > 0 and self.min_interval > 0:
            computed_steps = int(math.ceil(self.min_interval / step_duration))
        else:
            computed_steps = config.min_step_interval
        self.min_step_interval = max(1, int(config.min_step_interval), computed_steps)

        # 状态变量初始化
=======
        """初始化事件触发器并与集中配置对齐。

        修复点：
        - 若显式提供了 min_interval（秒），则优先采用它，并用 step_duration 反推 min_step_interval（步）。
        - 若未提供显式时间但 config.min_interval > 0，则同样按时间→步数映射。
        - 仅当两者都未提供有效时间时，才回退到 config.min_step_interval（步）。
        - 不再无条件用 config.min_step_interval 作为下限去覆盖基于时间的设置。
        """

        self._config = config
        self.safety_trigger_distance = config.safety_trigger_distance
        self.subgoal_reach_threshold = (
            subgoal_reach_threshold
            if subgoal_reach_threshold is not None
            else config.subgoal_reach_threshold
        )
        self.stagnation_steps = max(1, int(config.stagnation_steps))
        self.progress_epsilon = (
            progress_epsilon if progress_epsilon is not None else config.progress_epsilon
        )
        self.step_duration = float(step_duration)

        # ---------- 1) 先确定“时间下限”的来源（显式 > 配置时间 > 配置步数） ----------
        if min_interval is not None and min_interval > 0:
            # 显式时间优先
            self.min_interval = float(min_interval)
            _time_source = "explicit_time"
        elif getattr(config, "min_interval", 0) and config.min_interval > 0:
            # 配置里的时间次之
            self.min_interval = float(config.min_interval)
            _time_source = "config_time"
        else:
            # 都没有时间，就用“步数 × dt”作为时间的派生显示值（仅用于日志/可读）
            steps_cfg = max(1, int(getattr(config, "min_step_interval", 1)))
            self.min_interval = float(steps_cfg * self.step_duration) if self.step_duration > 0 else 0.0
            _time_source = "config_steps"

        # ---------- 2) 由时间反推“步数下限”；仅在纯步数配置时直接用配置步数 ----------
        if _time_source in ("explicit_time", "config_time"):
            if self.step_duration > 0:
                steps_from_time = int(math.ceil(self.min_interval / self.step_duration))
                self.min_step_interval = max(1, steps_from_time)
            else:
                # 极端兜底：没有有效 dt 时，退回到配置步数或 1
                self.min_step_interval = max(1, int(getattr(config, "min_step_interval", 1)))
        else:
            # 使用配置步数作为唯一来源
            self.min_step_interval = max(1, int(getattr(config, "min_step_interval", 1)))
            # 同步一份与之对应的时间，便于日志可读（不影响逻辑）
            self.min_interval = float(self.min_step_interval * self.step_duration) if self.step_duration > 0 else 0.0

        # ---------- 3) 状态变量初始化 ----------
        # 置为“负的步数阈值”，保证初始化后允许立即触发一次
>>>>>>> 02905ff0
        self.last_trigger_step = -self.min_step_interval
        self.last_subgoal: Optional[np.ndarray] = None
        self.best_goal_distance: Optional[float] = None
        self.last_progress_step = 0

    def safe_distance_trigger(self, min_obstacle_dist: float) -> bool:
        """若最近障碍物距离低于安全阈值则触发。"""

        if np.isnan(min_obstacle_dist):  # 检查距离是否为NaN
            return False
        return min_obstacle_dist <= self.safety_trigger_distance  # 距离小于等于安全阈值则触发

    def reset_progress(self, goal_distance: float, current_step: int) -> None:
        """在生成新子目标时重置进度基准。"""

        if not np.isfinite(goal_distance):  # 检查目标距离是否有限（非无穷大/NaN）
            self.best_goal_distance = None  # 重置最佳距离
            self.last_progress_step = current_step  # 更新进度时间步
            return

        # 设置新的最佳距离基准
        self.best_goal_distance = goal_distance
        self.last_progress_step = current_step

    def update_progress(self, goal_distance: float, current_step: int) -> None:
        """根据当前全局目标距离更新最优进度。"""

        if not np.isfinite(goal_distance):  # 检查距离是否有效
            return

        if self.best_goal_distance is None:  # 如果还没有最佳距离记录
            self.best_goal_distance = goal_distance  # 设置初始最佳距离
            self.last_progress_step = current_step  # 记录当前时间步
            return

        # 如果当前距离比最佳距离小（更接近目标），且超过进度容差
        if goal_distance + self.progress_epsilon < self.best_goal_distance:
            self.best_goal_distance = goal_distance  # 更新最佳距离
            self.last_progress_step = current_step  # 更新进度时间步

    def is_stagnated(self, current_step: int) -> bool:
        """判断是否出现长时间进展停滞。"""

        if self.best_goal_distance is None:  # 如果没有进度基准
            return False
        # 检查从上次进展到现在是否超过停滞步数阈值
        return (current_step - self.last_progress_step) >= self.stagnation_steps

    def _ray_distance_to_angle(self, laser_scan: Optional[np.ndarray], angle: float) -> float:
        """将角度转换为激光雷达扫描中的距离值"""
        
        if laser_scan is None or len(laser_scan) == 0 or np.isnan(angle):  # 检查输入有效性
            return float('inf')  # 无效输入返回无穷大

        # 将角度从[-π, π]归一化到[0, 1]
        normalized = (angle + np.pi) / (2 * np.pi)
        normalized = float(np.clip(normalized, 0.0, 1.0))  # 确保在0-1范围内
        # 计算对应的激光雷达索引
        index = int(round(normalized * (len(laser_scan) - 1)))
        distance = laser_scan[index]  # 获取该方向的激光距离
        if np.isnan(distance):  # 检查距离是否有效
            return float('inf')
        return float(distance)  # 返回有效距离

    def intelligent_progress_trigger(
        self,
        *,
        dist_to_subgoal: Optional[float],
        current_step: int,
        subgoal_angle: Optional[float],
        laser_scan: Optional[np.ndarray],
        min_obstacle_dist: float,
    ) -> bool:
        """组合子目标完成、进度停滞和子目标受阻的智能触发。"""

        if dist_to_subgoal is None:  # 如果没有当前子目标
            return False

        # 条件1: 子目标到达触发 - 距离子目标足够近
        if dist_to_subgoal <= self.subgoal_reach_threshold:
            return True

        # 条件2: 进度停滞触发 - 长时间没有向全局目标进展
        stagnation = self.is_stagnated(current_step)

        # 条件3: 子目标受阻触发 - 子目标方向有障碍物
        blocked = False
        if laser_scan is not None and subgoal_angle is not None:  # 检查输入有效性
            ray_distance = self._ray_distance_to_angle(laser_scan, subgoal_angle)  # 获取子目标方向的距离
            blocked = (
                np.isfinite(ray_distance)  # 距离有效
                and ray_distance <= self.safety_trigger_distance  # 子目标方向有近距离障碍物
                and min_obstacle_dist <= self.safety_trigger_distance  # 整体环境有近距离障碍物
            )

        # 任一进度相关条件满足即触发
        return stagnation or blocked

    def time_based_trigger(self, current_step: int) -> bool:
        """确保触发之间满足最小步数间隔。"""

        # 检查自上次触发以来是否经过足够步数
        return current_step - self.last_trigger_step >= self.min_step_interval

    def reset_time(self, current_step: int) -> None:
        """记录触发发生的时间步。"""

        self.last_trigger_step = current_step  # 更新上次触发时间步

    def reset_state(self) -> None:
        """重置触发器在回合之间的内部状态。"""

        # 重置所有状态变量
        self.last_trigger_step = -self.min_step_interval
        self.last_subgoal = None
        self.best_goal_distance = None
        self.last_progress_step = 0


class HighLevelPlanner:
    """
    高层规划器类
    基于事件触发机制生成导航子目标
    使用神经网络计算子目标，并管理事件触发机制决定何时计算新子目标
    """

    def __init__(
        self,
        belief_dim=90,
        device=None,
        save_directory=Path("ethsrl/models/high_level"),
        model_name="high_level_planner",
        load_model=False,
        load_directory=None,
        step_duration=0.3,
        min_interval: Optional[float] = None,
        subgoal_reach_threshold: Optional[float] = None,
        waypoint_lookahead: Optional[int] = None,
        *,
        trigger_config: Optional[TriggerConfig] = None,
        planner_config: Optional[PlannerConfig] = None,
<<<<<<< HEAD
        safety_config: Optional[SafetyCriticConfig] = None,
=======
>>>>>>> 02905ff0
        rwr_temperature: float = 2.0,
        rwr_min_temperature: float = 0.4,
        rwr_temperature_decay: float = 0.999,
    ):
        """
        初始化高层规划器

        Args:
            belief_dim: 信念状态的维度（激光雷达数据点数）
            device: 计算设备（CPU/GPU）
            save_directory: 模型检查点保存目录
            model_name: 模型文件名
            load_model: 是否加载预训练模型
            load_directory: 模型加载目录（如果为None则使用save_directory）
            step_duration: 步长持续时间（秒）
            min_interval: 最小触发间隔（秒），为None时从TriggerConfig获取
            trigger_config: 事件触发器配置
            planner_config: 航点规划配置
        """
        self.belief_dim = belief_dim
        trigger_cfg = trigger_config or TriggerConfig()
        planner_cfg = planner_config or PlannerConfig()
<<<<<<< HEAD
        self.safety_config = safety_config or SafetyCriticConfig()
=======
>>>>>>> 02905ff0

        if subgoal_reach_threshold is None:
            subgoal_reach_threshold = trigger_cfg.subgoal_reach_threshold
        if waypoint_lookahead is None:
            waypoint_lookahead = planner_cfg.waypoint_lookahead
        if min_interval is None:
            min_interval = (
                trigger_cfg.min_interval
                if trigger_cfg.min_interval > 0
                else trigger_cfg.min_step_interval * step_duration
            )
        # 设置计算设备，默认为GPU（如果可用）否则CPU
        self.device = device if device else torch.device("cuda" if torch.cuda.is_available() else "cpu")

        # 航点窗口相关参数
        self.waypoint_lookahead = max(1, int(waypoint_lookahead))
        self.active_window_feature_dim = 6  # [dist, cos, sin, radius, inside, margin]
        self.per_window_feature_dim = 4  # [dist, cos, sin, radius]
        self.goal_feature_dim = 3 + self.active_window_feature_dim + self.per_window_feature_dim * self.waypoint_lookahead

        # 初始化子目标生成网络
        self.subgoal_network = SubgoalNetwork(
            belief_dim=belief_dim,
            goal_info_dim=self.goal_feature_dim,
        ).to(self.device)

        # 战术层风险评估网络（Safety-Critic）
        self.safety_critic = SafetyCritic(
            belief_dim=belief_dim,
            goal_info_dim=self.goal_feature_dim,
        ).to(self.device)

        # 初始化事件触发器
        self.event_trigger = EventTrigger(
            config=trigger_cfg,
            step_duration=step_duration,
            min_interval=min_interval,
            subgoal_reach_threshold=subgoal_reach_threshold,
        )
        self.step_duration = step_duration

        self.subgoal_reach_threshold = subgoal_reach_threshold

        # 训练设置
        self.optimizer = torch.optim.Adam(self.subgoal_network.parameters(), lr=3e-4)  # Adam优化器
        self.safety_optimizer = torch.optim.Adam(self.safety_critic.parameters(), lr=3e-4)
        self.safety_loss_fn = nn.MSELoss()
        self.writer = SummaryWriter(comment=model_name)  # TensorBoard记录器，用于可视化训练过程
        self.iter_count = 0  # 迭代计数器，记录训练步数
        self.safety_update_count = 0
        self.safety_sample_count = 0
        self._safety_buffer: List[Tuple[np.ndarray, np.ndarray, float]] = []
        self.model_name = model_name  # 模型名称
        self.save_directory = save_directory  # 保存目录

        # RWR温度调度参数，用于软最大化权重
        self.rwr_temperature = float(max(rwr_temperature, 1e-6))
        self.rwr_min_temperature = float(max(rwr_min_temperature, 1e-6))
        self.rwr_temperature_decay = float(max(min(rwr_temperature_decay, 1.0), 0.0))

        # 当前状态跟踪
        self.current_subgoal = None  # 当前子目标（相对坐标：距离，角度）
        self.last_goal_distance = float('inf')  # 上次目标距离，初始化为无穷大
        self.last_goal_direction = 0.0  # 上次目标方向角度
        self.prev_action = [0.0, 0.0]  # 上一动作 [线速度, 角速度]
        self.current_subgoal_world: Optional[np.ndarray] = None  # 当前子目标的世界坐标[x, y]

        # 如果请求则加载预训练模型
        if load_model:
            load_dir = load_directory if load_directory else save_directory
            self.load_model(filename=model_name, directory=load_dir)

    def get_relative_subgoal(self, robot_pose: Optional[Sequence[float]]) -> Tuple[Optional[float], Optional[float]]:
        """计算当前子目标相对于机器人姿态的距离和角度。"""

        if robot_pose is None or self.current_subgoal_world is None:  # 检查输入有效性
            return None, None

        robot_xy = np.asarray(robot_pose[:2], dtype=np.float32)  # 提取机器人位置[x, y]
        subgoal_world = np.asarray(self.current_subgoal_world, dtype=np.float32)  # 子目标世界坐标
        delta = subgoal_world - robot_xy  # 计算相对位移向量
        distance = float(np.linalg.norm(delta))  # 计算欧几里得距离

        if distance <= 1e-6:  # 如果距离非常小（接近到达）
            return 0.0, 0.0  # 返回零距离和零角度

        heading = float(robot_pose[2])  # 机器人朝向角度
        # 计算子目标相对于机器人朝向的角度
        angle = math.atan2(float(delta[1]), float(delta[0])) - heading
        # 规范化角度到[-π, π]范围
        angle = math.atan2(math.sin(angle), math.cos(angle))

        return distance, angle  # 返回相对距离和角度

    def process_laser_scan(self, laser_scan):
        """
        处理原始激光雷达数据为信念状态表示

        Args:
            laser_scan: 原始激光雷达读数

        Returns:
            处理后的激光雷达张量
        """
        laser_scan = np.array(laser_scan)  # 转换为numpy数组

        # 处理无穷大值（表示没有障碍物检测）
        inf_mask = np.isinf(laser_scan)
        laser_scan[inf_mask] = 7.0  # 用最大范围值替换（假设激光雷达最大范围7米）

        # 归一化到[0, 1]范围
        laser_scan = laser_scan / 7.0

        return torch.FloatTensor(laser_scan).to(self.device)  # 转换为PyTorch张量并移动到设备

    def process_goal_info(self, distance, cos_angle, sin_angle, waypoint_features=None):
        """将目标与航点特征组合成网络输入张量。"""

        norm_distance = min(float(distance) / 10.0, 1.0)
        base_features: List[float] = [norm_distance, float(cos_angle), float(sin_angle)]

        tail_len = max(0, self.goal_feature_dim - 3)
        if tail_len > 0:
            if waypoint_features is None:
                waypoint_features = [0.0] * tail_len
            else:
                waypoint_features = list(waypoint_features)[:tail_len]
                if len(waypoint_features) < tail_len:
                    waypoint_features.extend([0.0] * (tail_len - len(waypoint_features)))
            base_features.extend(float(value) for value in waypoint_features)

        return torch.FloatTensor(base_features).to(self.device)

    def process_action_info(self, prev_action):
        """
        处理历史动作为张量

        Args:
            prev_action: 上一步的动作 [线速度, 角速度]

        Returns:
            处理后的动作信息张量
        """
        # 简单归一化处理
        lin_vel = float(prev_action[0]) * 2  # 假设线速度范围在[0, 0.5]，缩放到[0,1]
        ang_vel = float(prev_action[1])  # 假设角速度范围在[-1, 1]，保持不变

        # 组合成张量：[线速度, 角速度]
        action_info = torch.FloatTensor([lin_vel, ang_vel]).to(self.device)

        return action_info

    @staticmethod
    def _wrap_angle(angle: float) -> float:
        return math.atan2(math.sin(angle), math.cos(angle))

    def _world_to_relative(self, robot_pose, waypoint) -> Tuple[float, float]:
        if robot_pose is None:
            return 0.0, 0.0

        waypoint_vec = np.asarray(waypoint, dtype=np.float32)
        dx = float(waypoint_vec[0] - robot_pose[0])
        dy = float(waypoint_vec[1] - robot_pose[1])
        distance = math.hypot(dx, dy)
        angle = self._wrap_angle(math.atan2(dy, dx) - robot_pose[2])
        return distance, angle

    def _relative_to_world(self, robot_pose, distance: float, angle: float) -> np.ndarray:
        if robot_pose is None:
            return np.zeros(2, dtype=np.float32)
        world_x = robot_pose[0] + distance * math.cos(robot_pose[2] + angle)
        world_y = robot_pose[1] + distance * math.sin(robot_pose[2] + angle)
        return np.array([world_x, world_y], dtype=np.float32)

    def build_waypoint_features(self, waypoints, robot_pose) -> List[float]:
        active_features = [0.0] * self.active_window_feature_dim
        sequence_features: List[float] = []

        if robot_pose is None:
            sequence_features.extend([0.0] * self.per_window_feature_dim * self.waypoint_lookahead)
            return active_features + sequence_features

        for idx in range(self.waypoint_lookahead):
            window: Optional[WaypointWindow] = None
            if waypoints is not None and idx < len(waypoints):
                entry = waypoints[idx]
                if isinstance(entry, tuple) and len(entry) == 2:
                    window = entry[1]
                elif isinstance(entry, WaypointWindow):
                    window = entry
                else:
                    waypoint_vec = np.asarray(entry, dtype=np.float32)
                    window = WaypointWindow(center=waypoint_vec, radius=0.0)

            if window is not None:
                centre = np.asarray(window.center, dtype=np.float32)
                distance, angle = self._world_to_relative(robot_pose, centre)
                norm_distance = min(distance / 10.0, 1.0)
                cos_rel = math.cos(angle)
                sin_rel = math.sin(angle)
                norm_radius = min(float(window.radius) / 5.0, 1.0)
                sequence_features.extend([norm_distance, cos_rel, sin_rel, norm_radius])
                margin = (distance - float(window.radius)) / max(float(window.radius), 1e-3)
                margin = float(np.clip(margin, -1.0, 1.0))
                inside_flag = 1.0 if distance <= float(window.radius) else 0.0
                if idx == 0:
                    active_features = [norm_distance, cos_rel, sin_rel, norm_radius, inside_flag, margin]
            else:
                sequence_features.extend([0.0, 0.0, 0.0, 0.0])

        total_expected = self.per_window_feature_dim * self.waypoint_lookahead
        if len(sequence_features) < total_expected:
            sequence_features.extend([0.0] * (total_expected - len(sequence_features)))

        return active_features + sequence_features

    def build_state_vector(self, laser_scan, distance, cos_angle, sin_angle, prev_action, waypoints=None, robot_pose=None):
        """构造高层规划器训练所需的状态向量"""

        with torch.no_grad():
            laser_tensor = self.process_laser_scan(laser_scan)
            waypoint_features = self.build_waypoint_features(waypoints, robot_pose)
            goal_tensor = self.process_goal_info(distance, cos_angle, sin_angle, waypoint_features)
            action_tensor = self.process_action_info(prev_action)
            state_tensor = torch.cat((laser_tensor, goal_tensor, action_tensor))

        return state_tensor.cpu().numpy()

    def store_safety_sample(self, state_vector: np.ndarray, subgoal_geom: np.ndarray, target: float) -> None:
        """缓存一次子目标的风险监督样本。"""

        clipped_target = float(np.clip(target, self.safety_config.target_clip_min, self.safety_config.target_clip_max))
        state_arr = np.asarray(state_vector, dtype=np.float32)
        geom_arr = np.asarray(subgoal_geom, dtype=np.float32)

        self._safety_buffer.append((state_arr, geom_arr, clipped_target))
        self.safety_sample_count += 1

        overflow = len(self._safety_buffer) - self.safety_config.max_buffer_size
        if overflow > 0:
            del self._safety_buffer[:overflow]

    def maybe_update_safety_critic(self, batch_size: Optional[int] = None) -> Optional[dict]:
        """在样本足够时执行一次Safety-Critic的更新。"""

        batch = batch_size or self.safety_config.update_batch_size
        required = max(self.safety_config.min_buffer_size, batch)
        if len(self._safety_buffer) < required:
            return None

        samples = self._safety_buffer[:batch]
        del self._safety_buffer[:batch]

        states = np.stack([entry[0] for entry in samples])
        geoms = np.stack([entry[1] for entry in samples])
        targets = np.array([entry[2] for entry in samples], dtype=np.float32)

        return self.update_safety_critic(states, geoms, targets)

    def update_safety_critic(self, states: np.ndarray, subgoal_geoms: np.ndarray, targets: np.ndarray) -> dict:
        """优化Safety-Critic，使其拟合未来最小障碍距离。"""

        self.safety_critic.train()

        tensor_states = torch.as_tensor(states, dtype=torch.float32, device=self.device)
        tensor_geoms = torch.as_tensor(subgoal_geoms, dtype=torch.float32, device=self.device)
        tensor_targets = torch.as_tensor(targets, dtype=torch.float32, device=self.device)

        action_feature_dim = 2
        laser_dim = tensor_states.shape[1] - (self.goal_feature_dim + action_feature_dim)
        laser_scans = tensor_states[:, :laser_dim]
        goal_info = tensor_states[:, laser_dim : laser_dim + self.goal_feature_dim]
        prev_action = tensor_states[:, -action_feature_dim:]

        preds = self.safety_critic(laser_scans, goal_info, prev_action, tensor_geoms)
        loss = self.safety_loss_fn(preds, tensor_targets)

        self.safety_optimizer.zero_grad()
        loss.backward()
        self.safety_optimizer.step()

        self.safety_update_count += 1

        with torch.no_grad():
            avg_pred = float(preds.mean().item())
            avg_target = float(tensor_targets.mean().item())

        self.writer.add_scalar('planner/safety_loss', loss.item(), self.safety_update_count)
        self.writer.add_scalar('planner/safety_target_mean', avg_target, self.safety_update_count)
        self.writer.add_scalar('planner/safety_pred_mean', avg_pred, self.safety_update_count)
        self.writer.add_scalar('planner/safety_buffer_size', len(self._safety_buffer), self.safety_update_count)

        return {
            'safety_loss': float(loss.item()),
            'safety_pred_mean': avg_pred,
            'safety_target_mean': avg_target,
        }

    def predict_safety_risk(self, laser_tensor: torch.Tensor, goal_tensor: torch.Tensor, action_tensor: torch.Tensor, subgoal_geom: Sequence[float]) -> float:
        """基于当前状态与候选子目标预测未来风险。"""

        if self.safety_sample_count < self.safety_config.min_buffer_size:
            return 0.0

        geom_tensor = torch.as_tensor(subgoal_geom, dtype=torch.float32, device=self.device).unsqueeze(0)

        with torch.no_grad():
            risk = self.safety_critic(
                laser_tensor.unsqueeze(0),
                goal_tensor.unsqueeze(0),
                action_tensor.unsqueeze(0),
                geom_tensor,
            )

        return float(risk.item())

    def _compute_progress_score(self, distance: float, angle: float, radius: float) -> float:
        """利用距离和角度估计候选子目标的进度收益。"""

        radius = max(radius, 1e-3)
        norm_distance = max(distance / radius, 0.0)
        distance_term = 1.0 / (1.0 + norm_distance)
        angle_term = (math.cos(angle) + 1.0) * 0.5

        return (
            self.safety_config.distance_weight * distance_term
            + self.safety_config.angle_weight * angle_term
        )

    def check_triggers(
        self,
        laser_scan,
        robot_pose,
        goal_info,
        prev_action=None,
        min_obstacle_dist=None,
        current_step: int = 0,
        window_metrics: Optional[dict] = None,
    ):
        """
        检查是否有任何事件触发器被激活

        Args:
            laser_scan: 当前激光雷达读数
            robot_pose: 当前机器人位姿 [x, y, theta]
            goal_info: 全局目标信息 [distance, cos, sin]
            prev_action: 上一步的动作 [线速度, 角速度]
            min_obstacle_dist: 到最近障碍物的距离（如果为None，则从laser_scan计算）
            current_step: 当前时间步

        Returns:
            布尔值，指示是否应生成新子目标
        """
        # 检查时间间隔条件
        time_ready = self.event_trigger.time_based_trigger(current_step)

        # 提取目标距离信息
        goal_distance = float(goal_info[0]) if goal_info else float('inf')
        laser_scan = np.asarray(laser_scan, dtype=np.float32)  # 确保激光数据为numpy数组

        # 如果未提供则计算最小障碍物距离
        if min_obstacle_dist is None:
            valid_scans = laser_scan[np.isfinite(laser_scan)]  # 过滤有效扫描值（非NaN/无穷大）
            min_obstacle_dist = np.min(valid_scans) if valid_scans.size > 0 else float('inf')

        # 更新进度信息（用于停滞检测）
        self.event_trigger.update_progress(goal_distance, current_step)

        # 计算当前子目标的空间信息
        dist_to_subgoal, subgoal_angle = self.get_relative_subgoal(robot_pose)
        if dist_to_subgoal is not None:  # 如果有有效子目标
            # 更新事件触发器中的子目标位置
            self.event_trigger.last_subgoal = np.asarray(self.current_subgoal_world, dtype=np.float32).tolist()
        else:
            self.event_trigger.last_subgoal = None

        # 核心触发条件检查
        safe_trigger = self.event_trigger.safe_distance_trigger(min_obstacle_dist)  # 安全距离触发
        progress_trigger = self.event_trigger.intelligent_progress_trigger(  # 智能进度触发
            dist_to_subgoal=dist_to_subgoal,
            current_step=current_step,
            subgoal_angle=subgoal_angle,
            laser_scan=laser_scan,
            min_obstacle_dist=min_obstacle_dist,
        )

        # 最终触发决策：时间间隔满足 AND (安全触发 OR 进度触发)
        trigger_new_subgoal = time_ready and (safe_trigger or progress_trigger)

        # 如果触发，重置时间计数器
        if window_metrics:
            if window_metrics.get("limit_exceeded", False):
                trigger_new_subgoal = True
            if window_metrics.get("entered", False):
                # 新窗口被进入，刷新进度基准以避免重复触发
                self.event_trigger.reset_progress(goal_distance, current_step)

        if trigger_new_subgoal:
            self.event_trigger.reset_time(current_step)

        return trigger_new_subgoal

    def generate_subgoal(
        self,
        laser_scan,
        goal_distance,
        goal_cos,
        goal_sin,
        prev_action=None,
        robot_pose=None,
        current_step: Optional[int] = None,
        waypoints=None,
        window_metrics: Optional[dict] = None,
    ):
        """
        基于当前状态生成新子目标

        Args:
            laser_scan: 处理后的激光雷达数据
            goal_distance: 到全局目标的距离
            goal_cos: 到全局目标角度的余弦值
            goal_sin: 到全局目标角度的正弦值
            prev_action: 上一步的动作 [线速度, 角速度]
            robot_pose: 机器人位姿 [x, y, theta]（用于计算世界坐标）
            current_step: 当前全局时间步（用于进度重置）
            waypoints: 当前全局规划提供的候选航点
            window_metrics: 当前目标窗口的状态统计信息

        Returns:
            包含(子目标距离, 子目标角度)的元组
        """
        # 处理输入数据
        laser_tensor = self.process_laser_scan(laser_scan)  # 激光数据张量化
        waypoint_features = self.build_waypoint_features(waypoints, robot_pose)
        goal_tensor = self.process_goal_info(goal_distance, goal_cos, goal_sin, waypoint_features)

        # 如果未提供动作，则使用存储的上一步动作
        if prev_action is None:
            prev_action = self.prev_action

        # 处理动作信息
        action_tensor = self.process_action_info(prev_action)

        # 使用网络生成子目标（不计算梯度）
        with torch.no_grad():  # 推理模式，不计算梯度
            distance_adjust_tensor, angle_offset_tensor = self.subgoal_network(
                laser_tensor.unsqueeze(0),  # 增加批次维度：[1, belief_dim] -> [1, 1, belief_dim]
                goal_tensor.unsqueeze(0),  # 增加批次维度：[3] -> [1, 3]
                action_tensor.unsqueeze(0),  # 增加批次维度：[2] -> [1, 2]
            )

        distance_adjust = float(distance_adjust_tensor.cpu().numpy().item())
        angle_offset = float(angle_offset_tensor.cpu().numpy().item())

        candidate_info = []
        active_window_index: Optional[int] = None
        active_window_radius: Optional[float] = None
        if robot_pose is not None and waypoints:
            for entry in waypoints:
                if isinstance(entry, tuple) and len(entry) == 2:
                    idx = int(entry[0]) if entry[0] is not None else None
                    window_obj = entry[1]
                elif isinstance(entry, WaypointWindow):
                    idx = None
                    window_obj = entry
                else:
                    idx = None
                    window_vec = np.asarray(entry, dtype=np.float32)
                    window_obj = WaypointWindow(center=window_vec, radius=0.0)

                if not isinstance(window_obj, WaypointWindow):
                    continue

                centre = np.asarray(window_obj.center, dtype=np.float32)
                rel_dist, rel_angle = self._world_to_relative(robot_pose, centre)
                candidate_info.append(
                    {
                        "index": idx,
                        "window": window_obj,
                        "position": centre,
                        "distance": rel_dist,
                        "angle": rel_angle,
                        "radius": float(window_obj.radius),
                    }
                )

            if candidate_info:
                active_window_index = candidate_info[0]["index"]
                active_window_radius = candidate_info[0]["radius"]

        selected_index = None
        final_distance: float
        final_angle: float
        world_target = None

        anchor_info = None
        scored_candidates: List[dict] = []
        if candidate_info:
            reachable: List[dict] = []
            fallback: List[dict] = []
            for info in candidate_info:
                info_with_flags = dict(info)
                ray = self.event_trigger._ray_distance_to_angle(laser_scan, info["angle"])
                info_with_flags["ray_distance"] = float(ray) if np.isfinite(ray) else float("inf")
                is_reachable = bool(
                    np.isfinite(ray)
                    and ray >= info["distance"] + self.event_trigger.safety_trigger_distance
                )
                info_with_flags["reachable"] = is_reachable
                if is_reachable:
                    reachable.append(info_with_flags)
                fallback.append(info_with_flags)

            evaluated = reachable if reachable else fallback

            for info in evaluated:
                radius = max(info.get("radius", 0.0), 1e-3)
                subgoal_geom = [float(info["distance"]), float(info["angle"]), float(radius)]
                risk_val = self.predict_safety_risk(laser_tensor, goal_tensor, action_tensor, subgoal_geom)
                progress_val = self._compute_progress_score(float(info["distance"]), float(info["angle"]), float(radius))
                score_val = (
                    self.safety_config.progress_weight * progress_val
                    - self.safety_config.risk_weight * risk_val
                )
                scored = dict(info)
                scored["risk"] = float(risk_val)
                scored["progress"] = float(progress_val)
                scored["score"] = float(score_val)
                scored_candidates.append(scored)

            if scored_candidates:
                anchor_info = max(scored_candidates, key=lambda entry: entry["score"])

        # 找不到可行解就回退到原来的第一个候选
        if anchor_info is None and candidate_info:
            anchor_info = candidate_info[0]

        if anchor_info is not None:
            if anchor_info["index"] is not None:
                selected_index = int(anchor_info["index"])
            base_distance = anchor_info["distance"]
            base_angle = anchor_info["angle"]
            anchor_radius = max(anchor_info["radius"], 0.3)
            active_window_radius = anchor_radius
        else:
            base_angle = math.atan2(goal_sin, goal_cos)
            base_distance = max(0.5, min(float(goal_distance), 3.0))
            anchor_radius = max(0.5, min(float(goal_distance), 2.0) * 0.5)
            if active_window_radius is None:
                active_window_radius = anchor_radius

        # 根据网络输出的调整量生成最终子目标
        min_distance = max(0.2, base_distance - anchor_radius)
        max_distance = base_distance + anchor_radius
        candidate_distance = base_distance + distance_adjust * anchor_radius
        final_distance = float(np.clip(candidate_distance, min_distance, max_distance))
        final_angle = self._wrap_angle(base_angle + angle_offset)

        # 记录实际应用的调整量（考虑裁剪后的效果）
        applied_distance_adjust = 0.0
        if anchor_radius > 1e-3:
            applied_distance_adjust = float(np.clip((final_distance - base_distance) / anchor_radius, -1.0, 1.0))
        applied_angle_offset = float(
            np.clip(self._wrap_angle(final_angle - base_angle), -math.pi / 4, math.pi / 4)
        )

        if robot_pose is not None:
            world_target = self._relative_to_world(robot_pose, final_distance, final_angle)

        # 存储供将来参考
        self.current_subgoal = (final_distance, final_angle)
        self.last_goal_distance = float(goal_distance)
        self.last_goal_direction = math.atan2(goal_sin, goal_cos)
        if prev_action is not None:
            self.prev_action = list(prev_action)

        if world_target is not None:
            self.current_subgoal_world = world_target
            self.event_trigger.last_subgoal = world_target.tolist()
        else:
            self.current_subgoal_world = None
            self.event_trigger.last_subgoal = None

        # 重置进度基准（新子目标意味着重新开始进度跟踪）
        progress_step = current_step if current_step is not None else 0
        self.event_trigger.reset_progress(goal_distance, progress_step)

        if active_window_index is None and window_metrics:
            active_window_index = window_metrics.get("index")
            active_window_radius = window_metrics.get("radius")

        metadata = {
            "selected_waypoint": selected_index,
            "active_window_index": active_window_index,
            "active_window_radius": active_window_radius,
            "window_metrics": dict(window_metrics) if window_metrics else {},
            "anchor_distance": base_distance,
            "anchor_angle": base_angle,
            "anchor_radius": anchor_radius,
            "raw_distance_adjust": distance_adjust,
            "raw_angle_offset": angle_offset,
            "distance_adjust_applied": applied_distance_adjust,
            "angle_offset_applied": applied_angle_offset,
            "candidate_scores": [
                {
                    "index": entry.get("index"),
                    "score": entry.get("score"),
                    "risk": entry.get("risk"),
                    "progress": entry.get("progress"),
                    "reachable": entry.get("reachable", False),
                }
                for entry in scored_candidates
            ],
            "selected_risk": (float(anchor_info.get("risk")) if anchor_info and "risk" in anchor_info else None),
            "selected_progress": (
                float(anchor_info.get("progress")) if anchor_info and "progress" in anchor_info else None
            ),
        }

        if metadata["selected_waypoint"] is None and active_window_index is not None:
            metadata["selected_waypoint"] = active_window_index

        return final_distance, final_angle, metadata

    def compute_environment_complexity(self, laser_scan):
        """
        基于激光雷达数据计算当前环境的复杂性

        Args:
            laser_scan: 激光雷达读数

        Returns:
            环境复杂性得分，范围[0, 1]
        """
        # 用最大范围值替换无穷大值
        scan = np.array(laser_scan)
        scan[np.isinf(scan)] = 7.0  # 替换无穷大为最大范围值

        # 基于以下因素的简单复杂性度量：
        # 1. 扫描读数的方差（方差越大越复杂）
        # 2. 平均距离（障碍物越近越复杂）
        variance = np.var(scan) / 10.0  # 归一化方差（假设最大方差10）
        avg_distance = np.mean(scan) / 7.0  # 归一化均值（最大范围7米）

        # 计算复杂性得分（平均距离的倒数，用方差加权）
        # 障碍物越近、分布越不均匀，复杂性越高
        complexity = (1.0 - avg_distance) * (0.5 + 0.5 * min(variance, 1.0))

        return min(complexity, 1.0)  # 确保在[0, 1]范围内

    def filter_unsafe_subgoals(self, laser_scan, candidate_subgoals):
        """
        基于激光雷达数据过滤不安全的子目标选项

        Args:
            laser_scan: 当前激光雷达数据
            candidate_subgoals: (距离, 角度)元组的列表

        Returns:
            安全的(距离, 角度)元组列表
        """
        safe_subgoals = []  # 存储安全子目标

        # 将扫描转换为笛卡尔坐标以便处理（生成对应的角度数组）
        angles = np.linspace(-np.pi, np.pi, len(laser_scan))  # 生成角度数组，覆盖360度

        for subgoal in candidate_subgoals:  # 遍历所有候选子目标
            distance, angle = subgoal  # 解包子目标距离和角度

            # 检查到子目标的路径是否清晰
            # 将角度转换为激光雷达索引
            index = int((angle + np.pi) / (2 * np.pi) * len(laser_scan))  # 计算对应索引
            index = max(0, min(index, len(laser_scan) - 1))  # 确保有效索引范围

            # 检查子目标是否在安全距离内
            # 条件：子目标距离 < 激光读数 - 安全距离
            if distance < laser_scan[index] - self.event_trigger.safety_trigger_distance:
                safe_subgoals.append(subgoal)  # 路径清晰，子目标安全

        # 如果所有子目标都不安全，选择最安全的一个（fallback策略）
        if not safe_subgoals and candidate_subgoals:
            safest_distance = 0  # 最远距离（初始化为0）
            safest_subgoal = None  # 最安全子目标

            for subgoal in candidate_subgoals:  # 重新遍历所有候选
                distance, angle = subgoal
                index = int((angle + np.pi) / (2 * np.pi) * len(laser_scan))
                index = max(0, min(index, len(laser_scan) - 1))

                if laser_scan[index] > safest_distance:  # 找到最远障碍物的方向
                    safest_distance = laser_scan[index]  # 更新最远距离
                    safest_subgoal = subgoal  # 更新最安全子目标

            if safest_subgoal:
                safe_subgoals.append(safest_subgoal)  # 添加最安全的子目标

        return safe_subgoals  # 返回安全子目标列表

    def update_planner(self, states, actions, rewards, dones, next_states, batch_size=64):
        """
        使用收集的经验更新规划器的神经网络

        Args:
            states: 环境状态批次
            actions: 采取的动作批次（真实的子目标）
            rewards: 获得的奖励批次
            next_states: 结果状态批次
            dones: 完成标志批次
            batch_size: 训练批次大小

        Returns:
            训练指标字典
        """
        # 转换为PyTorch张量并移动到设备
        states = torch.FloatTensor(states).to(self.device)
        actions = torch.FloatTensor(actions).to(self.device)
        rewards = torch.FloatTensor(rewards).to(self.device).unsqueeze(1)  # 增加维度便于广播
        dones = torch.FloatTensor(dones).to(self.device).unsqueeze(1)
        next_states = torch.FloatTensor(next_states).to(self.device)

        goal_feature_dim = self.goal_feature_dim
        action_feature_dim = 2
        split_index = states.shape[1] - (goal_feature_dim + action_feature_dim)
        laser_scans = states[:, :split_index]
        goal_info = states[:, split_index : split_index + goal_feature_dim]
        prev_action = states[:, -action_feature_dim:]

        # 生成子目标（网络预测）
        distance_adjusts, angle_offsets = self.subgoal_network(laser_scans, goal_info, prev_action)
        # 合并调整量为完整动作 [distance_coeff, angle_offset]
        subgoals = torch.stack((distance_adjusts, angle_offsets), dim=1)

        # 基于软最大化的奖励加权，温度参数控制集中度
        with torch.no_grad():
            temperature = max(self.rwr_temperature, 1e-6)
            scaled = (rewards - rewards.max()) / temperature
            weights = torch.softmax(scaled.squeeze(1), dim=0).unsqueeze(1)

        # 计算每个样本的MSE损失
        per_sample_loss = F.mse_loss(subgoals, actions, reduction='none').mean(dim=1, keepdim=True)
        # 加权损失：突出高回报样本的重要性
        loss = (per_sample_loss * weights).sum() / weights.sum()

        # 优化步骤
        self.optimizer.zero_grad()  # 清零梯度
        loss.backward()  # 反向传播计算梯度
        self.optimizer.step()  # 更新网络参数

        # 更新训练计数器
        self.iter_count += 1

        # 按调度退火温度，避免学习后期过于平滑
        if self.rwr_temperature > self.rwr_min_temperature:
            updated_temp = self.rwr_temperature * self.rwr_temperature_decay
            self.rwr_temperature = max(updated_temp, self.rwr_min_temperature)

        # 记录指标到TensorBoard
        self.writer.add_scalar('planner/loss', loss.item(), self.iter_count)  # 损失值
        self.writer.add_scalar('planner/reward_weight_mean', weights.mean().item(), self.iter_count)  # 平均权重
        self.writer.add_scalar('planner/rwr_temperature', self.rwr_temperature, self.iter_count)

        # 返回训练指标
        weight_entropy = float(-(weights * (weights.clamp_min(1e-8).log())).sum().item())

        return {
            'loss': loss.item(),  # 损失值
            'avg_distance_adjust': distance_adjusts.mean().item(),  # 平均距离调整量
            'avg_angle_offset': angle_offsets.mean().item(),  # 平均角度偏移量
            'weight_mean': weights.mean().item(),  # 平均权重
            'weight_entropy': weight_entropy,
            'temperature': self.rwr_temperature,
        }

    def save_model(self, filename, directory):
        """
        保存模型参数到文件

        Args:
            filename: 保存文件的基础名称
            directory: 保存目录
        """
        # 如果目录不存在则创建
        Path(directory).mkdir(parents=True, exist_ok=True)

        # 保存模型状态字典
        torch.save(self.subgoal_network.state_dict(), f"{directory}/{filename}.pth")
        print(f"模型已保存到 {directory}/{filename}.pth")

    def load_model(self, filename, directory):
        """
        从文件加载模型参数

        Args:
            filename: 要加载的文件的基础名称
            directory: 加载目录
        """
        try:
            # 加载模型状态字典
            self.subgoal_network.load_state_dict(torch.load(f"{directory}/{filename}.pth"))
            print(f"模型已从 {directory}/{filename}.pth 加载")
        except FileNotFoundError as e:  # 处理文件不存在的情况
            print(f"加载模型时出错: {e}")<|MERGE_RESOLUTION|>--- conflicted
+++ resolved
@@ -14,11 +14,7 @@
 import torch.nn.functional as F
 from torch.utils.tensorboard import SummaryWriter
 
-<<<<<<< HEAD
 from config import PlannerConfig, SafetyCriticConfig, TriggerConfig
-=======
-from config import PlannerConfig, TriggerConfig
->>>>>>> 02905ff0
 from global_planner import WaypointWindow
 
 
@@ -158,17 +154,12 @@
     def __init__(
         self,
         *,
-<<<<<<< HEAD
         config: TriggerConfig,
-=======
-        config: "TriggerConfig",
->>>>>>> 02905ff0
         step_duration: float,
         min_interval: Optional[float] = None,
         subgoal_reach_threshold: Optional[float] = None,
         progress_epsilon: Optional[float] = None,
     ) -> None:
-<<<<<<< HEAD
         """初始化事件触发器并与集中配置对齐。"""
 
         self._config = config
@@ -200,61 +191,6 @@
         self.min_step_interval = max(1, int(config.min_step_interval), computed_steps)
 
         # 状态变量初始化
-=======
-        """初始化事件触发器并与集中配置对齐。
-
-        修复点：
-        - 若显式提供了 min_interval（秒），则优先采用它，并用 step_duration 反推 min_step_interval（步）。
-        - 若未提供显式时间但 config.min_interval > 0，则同样按时间→步数映射。
-        - 仅当两者都未提供有效时间时，才回退到 config.min_step_interval（步）。
-        - 不再无条件用 config.min_step_interval 作为下限去覆盖基于时间的设置。
-        """
-
-        self._config = config
-        self.safety_trigger_distance = config.safety_trigger_distance
-        self.subgoal_reach_threshold = (
-            subgoal_reach_threshold
-            if subgoal_reach_threshold is not None
-            else config.subgoal_reach_threshold
-        )
-        self.stagnation_steps = max(1, int(config.stagnation_steps))
-        self.progress_epsilon = (
-            progress_epsilon if progress_epsilon is not None else config.progress_epsilon
-        )
-        self.step_duration = float(step_duration)
-
-        # ---------- 1) 先确定“时间下限”的来源（显式 > 配置时间 > 配置步数） ----------
-        if min_interval is not None and min_interval > 0:
-            # 显式时间优先
-            self.min_interval = float(min_interval)
-            _time_source = "explicit_time"
-        elif getattr(config, "min_interval", 0) and config.min_interval > 0:
-            # 配置里的时间次之
-            self.min_interval = float(config.min_interval)
-            _time_source = "config_time"
-        else:
-            # 都没有时间，就用“步数 × dt”作为时间的派生显示值（仅用于日志/可读）
-            steps_cfg = max(1, int(getattr(config, "min_step_interval", 1)))
-            self.min_interval = float(steps_cfg * self.step_duration) if self.step_duration > 0 else 0.0
-            _time_source = "config_steps"
-
-        # ---------- 2) 由时间反推“步数下限”；仅在纯步数配置时直接用配置步数 ----------
-        if _time_source in ("explicit_time", "config_time"):
-            if self.step_duration > 0:
-                steps_from_time = int(math.ceil(self.min_interval / self.step_duration))
-                self.min_step_interval = max(1, steps_from_time)
-            else:
-                # 极端兜底：没有有效 dt 时，退回到配置步数或 1
-                self.min_step_interval = max(1, int(getattr(config, "min_step_interval", 1)))
-        else:
-            # 使用配置步数作为唯一来源
-            self.min_step_interval = max(1, int(getattr(config, "min_step_interval", 1)))
-            # 同步一份与之对应的时间，便于日志可读（不影响逻辑）
-            self.min_interval = float(self.min_step_interval * self.step_duration) if self.step_duration > 0 else 0.0
-
-        # ---------- 3) 状态变量初始化 ----------
-        # 置为“负的步数阈值”，保证初始化后允许立即触发一次
->>>>>>> 02905ff0
         self.last_trigger_step = -self.min_step_interval
         self.last_subgoal: Optional[np.ndarray] = None
         self.best_goal_distance: Optional[float] = None
@@ -396,10 +332,7 @@
         *,
         trigger_config: Optional[TriggerConfig] = None,
         planner_config: Optional[PlannerConfig] = None,
-<<<<<<< HEAD
         safety_config: Optional[SafetyCriticConfig] = None,
-=======
->>>>>>> 02905ff0
         rwr_temperature: float = 2.0,
         rwr_min_temperature: float = 0.4,
         rwr_temperature_decay: float = 0.999,
@@ -422,10 +355,7 @@
         self.belief_dim = belief_dim
         trigger_cfg = trigger_config or TriggerConfig()
         planner_cfg = planner_config or PlannerConfig()
-<<<<<<< HEAD
         self.safety_config = safety_config or SafetyCriticConfig()
-=======
->>>>>>> 02905ff0
 
         if subgoal_reach_threshold is None:
             subgoal_reach_threshold = trigger_cfg.subgoal_reach_threshold
