from __future__ import annotations

from dataclasses import dataclass, field
from typing import Optional


@dataclass(frozen=True)
class LowLevelRewardConfig:
    """Reward shaping coefficients for the low-level controller."""

    # 1. 子目标进展相关
    progress_weight: float = 5.0          # 略小一点，配合后面的缩放
    efficiency_penalty: float = 0.05      # 每步轻微时间成本

    # 2. 安全相关
    safety_weight: float = 1.0            # 提高安全项权重
    safety_sensitivity: float = 0.5       # 暂时保留但不使用（或直接删掉）
    safety_clearance: float = 0.6
    collision_distance: float = 0.3

    # 3. 终局项：在低层只保留很小的局部效果
    goal_bonus: float = 0.0               # 低层不再给终点奖励
    subgoal_bonus: float = 0.0            # 子目标奖励交给高层
    collision_penalty: float = -20.0       # 轻微局部惩罚
    timeout_penalty: float = -10          # 不在低层惩罚超时

    def __post_init__(self) -> None:  # type: ignore[override]
        """数据类初始化后验证方法"""
        if self.efficiency_penalty < 0:
            raise ValueError("efficiency_penalty must be non-negative")
        if self.safety_clearance <= 0:
            raise ValueError("safety_clearance must be positive")


@dataclass(frozen=True)
class HighLevelRewardConfig:
    """Reward shaping coefficients for the high-level planner."""

    # 高层回报 Gi = alpha * Δd_global - beta_col * I[collision] - beta_time * T
    alpha_global_progress: float = 4.0      # 到最终目标距离减少的权重
    beta_collision: float = 80.0            # 碰撞惩罚权重
    beta_time: float = 0.5                  # 时间步惩罚权重


@dataclass(frozen=True)
class ShieldingConfig:
    """Velocity shielding parameters applied before executing commands."""

    enabled: bool = False                             # 是否启用速度缩放屏蔽
    safe_distance: float = 0.7                       # 安全距离阈值 d_safe
    gain: float = 8.0                                # Logistic 缩放的斜率系数 k
    angular_gain: float = 1.5                        # 安全距离内角速度放大系数 γ

    def __post_init__(self) -> None:  # type: ignore[override]
        if self.safe_distance <= 0:
            raise ValueError("safe_distance must be positive")
        if self.gain <= 0:
            raise ValueError("gain must be positive")
        if self.angular_gain < 1.0:
            raise ValueError("angular_gain must be at least 1.0")


@dataclass(frozen=True)
class MotionConfig:
    """Motion primitive limits and time discretisation."""

    v_max: float = 0.5                               # 最大线速度 (m/s)
    omega_max: float = 1.0                           # 最大角速度 (rad/s)
    dt: float = 0.3                                  # 控制时间步长 (s)
    shielding: ShieldingConfig = field(default_factory=ShieldingConfig)  # 速度缩放屏蔽配置

    def __post_init__(self) -> None:  # type: ignore[override]
        """数据类初始化后验证方法"""
        if self.v_max <= 0:
            raise ValueError("v_max must be positive")
        if self.omega_max <= 0:
            raise ValueError("omega_max must be positive")
        if self.dt <= 0:
            raise ValueError("dt must be positive")


@dataclass(frozen=True)
class TriggerConfig:
    """High-level trigger thresholds and timing rules."""

    safety_trigger_distance: float = 0.8             # 安全触发距离阈值
    subgoal_reach_threshold: float = 0.4             # 子目标到达判定阈值
    stagnation_steps: int = 30                       # 停滞步数阈值（检测是否卡住）
    stagnation_turn_threshold: float = 3.5           # 累计转向阈值（弧度）
    progress_epsilon: float = 0.1                    # 进度变化最小阈值下限（采用窗口比例时的兜底值）
    progress_epsilon_ratio: float = 0.02             # 进度阈值相对于窗口半径的比例
    min_interval: float = 1.2                        # 最小触发间隔时间（秒，优先使用步数配置）
    min_step_interval: int = 10                      # 最小触发间隔步数
    window_inside_hold: int = 3                      # 进入窗口后至少驻留的步数
    subgoal_smoothing_alpha: float = 0.7             # 子目标EMA平滑系数

    def __post_init__(self) -> None:  # type: ignore[override]
        """数据类初始化后验证方法"""
        if self.safety_trigger_distance <= 0:
            raise ValueError("safety_trigger_distance must be positive")
        if self.subgoal_reach_threshold <= 0:
            raise ValueError("subgoal_reach_threshold must be positive")
        if self.stagnation_steps <= 0:
            raise ValueError("stagnation_steps must be positive")
        if self.stagnation_turn_threshold < 0:
            raise ValueError("stagnation_turn_threshold must be non-negative")
        if self.progress_epsilon < 0:
            raise ValueError("progress_epsilon must be non-negative")
        if self.progress_epsilon_ratio < 0:
            raise ValueError("progress_epsilon_ratio must be non-negative")
        if self.min_interval < 0:
            raise ValueError("min_interval must be non-negative")
        if self.min_step_interval <= 0:
            raise ValueError("min_step_interval must be positive")
        if self.window_inside_hold < 0:
            raise ValueError("window_inside_hold must be non-negative")
        if not 0.0 <= self.subgoal_smoothing_alpha < 1.0:
            raise ValueError("subgoal_smoothing_alpha must be in [0, 1)")


@dataclass(frozen=True)
class PlannerConfig:
    """High-level subgoal configuration for mapless navigation."""

    waypoint_lookahead: int = 3                      # 高层输入的前瞻占位维度
    anchor_radius: float = 0.6                       # 子目标基准半径（用于距离/角度裁剪）

    # 目标–间隙引导的候选子目标生成（OGDS）
    ogds_num_candidates: int = 7                     # 每次生成的候选子目标总数
    ogds_min_distance: float = 0.8                   # 子目标距离下限（米）
    ogds_max_distance: float = 2.5                   # 子目标距离上限（米）
    ogds_front_angle: float = 2.6                    # 前方扇形范围（弧度）
    ogds_gap_min_width: float = 0.2                  # 最小间隙角宽（弧度）

    # 目标–间隙引导的候选子目标生成（OGDS）
    ogds_num_candidates: int = 7                     # 每次生成的候选子目标总数
    ogds_min_distance: float = 0.8                   # 子目标距离下限（米）
    ogds_max_distance: float = 2.5                   # 子目标距离上限（米）
    ogds_front_angle: float = 2.6                    # 前方扇形范围（弧度）
    ogds_gap_min_width: float = 0.2                  # 最小间隙角宽（弧度）

    def __post_init__(self) -> None:  # type: ignore[override]
        """数据类初始化后验证方法"""
        if self.waypoint_lookahead <= 0:
            raise ValueError("waypoint_lookahead must be positive")
<<<<<<< HEAD
        if self.anchor_radius <= 0:
            raise ValueError("anchor_radius must be positive")
=======
        if self.window_spacing <= 0:
            raise ValueError("window_spacing must be positive")
        if self.window_radius <= 0:
            raise ValueError("window_radius must be positive")
        if self.subgoal_distance_normalizer <= 0:
            raise ValueError("subgoal_distance_normalizer must be positive")
>>>>>>> 816a875e
        if self.ogds_num_candidates <= 0:
            raise ValueError("ogds_num_candidates must be positive")
        if self.ogds_min_distance <= 0:
            raise ValueError("ogds_min_distance must be positive")
        if self.ogds_max_distance <= 0:
            raise ValueError("ogds_max_distance must be positive")
        if self.ogds_front_angle <= 0:
            raise ValueError("ogds_front_angle must be positive")
        if self.ogds_gap_min_width <= 0:
            raise ValueError("ogds_gap_min_width must be positive")


@dataclass(frozen=True)
class SafetyCriticConfig:
    """Configuration for the tactical-layer safety critic."""

    progress_weight: float = 1.0                     # 进度得分的权重α
    risk_weight: float = 1.0                         # 风险惩罚的权重β
    distance_weight: float = 1.0                     # 进度得分中的距离项权重
    angle_weight: float = 0.35                       # 进度得分中的角度项权重
    update_batch_size: int = 64                      # Safety-Critic训练批次大小
    min_buffer_size: int = 128                       # 开始训练前所需的最少样本数
    max_buffer_size: int = 4096                      # Safety-Critic样本缓冲区最大容量
    target_clip_min: float = 0.0                     # 风险监督目标的最小裁剪值
    target_clip_max: float = 6.0                     # 风险监督目标的最大裁剪值

    def __post_init__(self) -> None:  # type: ignore[override]
        if self.progress_weight < 0:
            raise ValueError("progress_weight must be non-negative")
        if self.risk_weight < 0:
            raise ValueError("risk_weight must be non-negative")
        if self.distance_weight < 0:
            raise ValueError("distance_weight must be non-negative")
        if self.angle_weight < 0:
            raise ValueError("angle_weight must be non-negative")
        if self.update_batch_size <= 0:
            raise ValueError("update_batch_size must be positive")
        if self.min_buffer_size < 0:
            raise ValueError("min_buffer_size must be non-negative")
        if self.max_buffer_size <= 0:
            raise ValueError("max_buffer_size must be positive")
        if self.target_clip_min < 0:
            raise ValueError("target_clip_min must be non-negative")
        if self.target_clip_max <= self.target_clip_min:
            raise ValueError("target_clip_max must be greater than target_clip_min")


@dataclass(frozen=True)
class TrainingConfig:
    """End-to-end training and evaluation hyper-parameters."""

    buffer_size: int = 50_000                        # 经验回放缓冲区大小
    batch_size: int = 64                             # 训练批次大小
    max_epochs: int = 60                             # 最大训练周期数
    episodes_per_epoch: int = 70                     # 每个周期的回合数
    max_steps: int = 550                             # 每个回合的最大步数
    train_every_n_episodes: int = 1                  # 每N个回合训练一次
    training_iterations: int = 20                   # 每次训练的迭代次数
    exploration_noise: float = 0.17                  # 探索噪声系数
    min_buffer_size: int = 0                     # 开始训练的最小缓冲区大小
    max_lin_velocity: float = 1.0                    # 最大线速度
    max_ang_velocity: float = 1.0                    # 最大角速度
    eval_episodes: int = 10                          # 评估回合数
    subgoal_radius: float = 0.4                      # 子目标判定阈值
    save_every: int = 5                              # 保存模型的频率（每N个周期）
    world_file: str = "env_a.yaml"                  # 环境配置文件
    waypoint_lookahead: int = 3                      # 高层使用的前瞻航点数
    discount: float = 0.99                           # 折扣因子
    tau: float = 0.005                               # 目标网络软更新系数
    policy_noise: float = 0.2                        # 策略噪声
    noise_clip: float = 0.5                          # 噪声裁剪范围
    policy_freq: int = 2                             # 策略更新频率
    random_seed: Optional[int] = 666                 # 随机种子

    def __post_init__(self) -> None:  # type: ignore[override]
        """数据类初始化后验证方法"""
        if self.buffer_size <= 0:
            raise ValueError("buffer_size must be positive")
        if self.batch_size <= 0:
            raise ValueError("batch_size must be positive")
        if self.max_epochs <= 0:
            raise ValueError("max_epochs must be positive")
        if self.episodes_per_epoch <= 0:
            raise ValueError("episodes_per_epoch must be positive")
        if self.max_steps <= 0:
            raise ValueError("max_steps must be positive")
        if self.train_every_n_episodes <= 0:
            raise ValueError("train_every_n_episodes must be positive")
        if self.training_iterations <= 0:
            raise ValueError("training_iterations must be positive")
        if self.exploration_noise < 0:
            raise ValueError("exploration_noise must be non-negative")
        if self.min_buffer_size < 0:
            raise ValueError("min_buffer_size must be non-negative")
        if self.eval_episodes <= 0:
            raise ValueError("eval_episodes must be positive")
        if self.save_every < 0:
            raise ValueError("save_every must be non-negative")
        if self.discount <= 0 or self.discount > 1:
            raise ValueError("discount must be in (0, 1]")
        if self.tau <= 0 or self.tau > 1:
            raise ValueError("tau must be in (0, 1]")
        if self.policy_noise < 0:
            raise ValueError("policy_noise must be non-negative")
        if self.noise_clip < 0:
            raise ValueError("noise_clip must be non-negative")
        if self.policy_freq <= 0:
            raise ValueError("policy_freq must be positive")


@dataclass(frozen=True)
class IntegrationConfig:
    """Aggregate configuration passed into the integration layer."""

    motion: MotionConfig = field(default_factory=MotionConfig)                    # 运动配置
    trigger: TriggerConfig = field(default_factory=TriggerConfig)                 # 触发配置
    planner: PlannerConfig = field(default_factory=PlannerConfig)                 # 规划器配置
    safety_critic: SafetyCriticConfig = field(default_factory=SafetyCriticConfig) # Safety-Critic配置
    low_level_reward: LowLevelRewardConfig = field(default_factory=LowLevelRewardConfig)  # 低层奖励配置
    high_level_reward: HighLevelRewardConfig = field(default_factory=HighLevelRewardConfig)  # 高层奖励配置
    training: TrainingConfig = field(default_factory=TrainingConfig)              # 训练配置

    def with_updates(
        self,
        *,
        motion: MotionConfig | None = None,
        trigger: TriggerConfig | None = None,
        planner: PlannerConfig | None = None,
        safety_critic: SafetyCriticConfig | None = None,
        low_level_reward: LowLevelRewardConfig | None = None,
        high_level_reward: HighLevelRewardConfig | None = None,
        training: TrainingConfig | None = None,
    ) -> "IntegrationConfig":
        """Return a copy with selected sub-configs replaced."""
        # 返回更新了指定子配置的新IntegrationConfig实例
        return IntegrationConfig(
            motion=motion or self.motion,
            trigger=trigger or self.trigger,
            planner=planner or self.planner,
            safety_critic=safety_critic or self.safety_critic,
            low_level_reward=low_level_reward or self.low_level_reward,
            high_level_reward=high_level_reward or self.high_level_reward,
            training=training or self.training,
        )


@dataclass(frozen=True)
class ConfigBundle:
    """Single source of truth for all ETHSRL configuration domains."""

    integration: IntegrationConfig = field(default_factory=IntegrationConfig)     # 集成配置（包含所有子配置）

    def with_updates(
        self,
        *,
        integration: IntegrationConfig | None = None,
    ) -> "ConfigBundle":
        """返回更新了指定配置的新ConfigBundle实例"""
        return ConfigBundle(integration=integration or self.integration)

    @property
    def training(self) -> TrainingConfig:
        """便捷属性：直接访问训练配置"""
        return self.integration.training

    @property
    def low_level_reward(self) -> LowLevelRewardConfig:
        """便捷属性：直接访问低层奖励配置"""
        return self.integration.low_level_reward

    @property
    def high_level_reward(self) -> HighLevelRewardConfig:
        """便捷属性：直接访问高层奖励配置"""
        return self.integration.high_level_reward

    @property
    def safety_critic(self) -> SafetyCriticConfig:
        """便捷属性：直接访问安全评估模型配置"""
        return self.integration.safety_critic


# 模块导出列表
__all__ = [
    "ShieldingConfig",
    "MotionConfig",
    "TriggerConfig",
    "PlannerConfig",
    "SafetyCriticConfig",
    "LowLevelRewardConfig",
    "HighLevelRewardConfig",
    "TrainingConfig",
    "IntegrationConfig",
    "ConfigBundle",
]<|MERGE_RESOLUTION|>--- conflicted
+++ resolved
@@ -143,17 +143,8 @@
         """数据类初始化后验证方法"""
         if self.waypoint_lookahead <= 0:
             raise ValueError("waypoint_lookahead must be positive")
-<<<<<<< HEAD
         if self.anchor_radius <= 0:
             raise ValueError("anchor_radius must be positive")
-=======
-        if self.window_spacing <= 0:
-            raise ValueError("window_spacing must be positive")
-        if self.window_radius <= 0:
-            raise ValueError("window_radius must be positive")
-        if self.subgoal_distance_normalizer <= 0:
-            raise ValueError("subgoal_distance_normalizer must be positive")
->>>>>>> 816a875e
         if self.ogds_num_candidates <= 0:
             raise ValueError("ogds_num_candidates must be positive")
         if self.ogds_min_distance <= 0:
